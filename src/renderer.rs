--- conflicted
+++ resolved
@@ -157,7 +157,6 @@
     }
 
     /// Trace a ray, obtaining a Monte Carlo estimate of the luminance
-<<<<<<< HEAD
     fn trace_ray(&self, ray: Ray, _num_bounces: u32, rng: &mut StdRng) -> Color {
         if self.scene.media.len() > 0 {
             // TODO: this should be intersection tests with a bounded mesh of media
@@ -176,27 +175,9 @@
                         let material = object.material;
 
                         let mut color = if _num_bounces == 0 {
-                            material.emittance * material.color
+                            material.emittance() * material.color()
                         } else {
                             glm::vec3(0.0, 0.0, 0.0)
-=======
-    fn trace_ray(&self, ray: Ray, num_bounces: u32, rng: &mut StdRng) -> Color {
-        match self.get_closest_hit(ray) {
-            None => self.scene.environment.get_color(&ray.dir),
-            Some((h, object)) => {
-                let world_pos = ray.at(h.time);
-                let material = object.material;
-                let wo = -glm::normalize(&ray.dir);
-
-                let mut color = material.emittance() * material.color();
-                color += self.sample_lights(&material, &world_pos, &h.normal, &wo, rng);
-                if num_bounces < self.max_bounces {
-                    if let Some((wi, pdf)) = material.sample_f(&h.normal, &wo, rng) {
-                        let f = material.bsdf(&h.normal, &wo, &wi);
-                        let ray = Ray {
-                            origin: world_pos,
-                            dir: wi,
->>>>>>> caa6f867
                         };
                         color += self.sample_lights(&material, &world_pos, &h.normal, &wo, rng);
                         // maybe use num_bounces in the rr prob
@@ -526,16 +507,10 @@
                 let wo = -glm::normalize(&ray.dir);
 
                 // page 16 of siggraph course on photon mapping
-<<<<<<< HEAD
-                let specular = 1. - material.roughness;
-                let _specular = glm::vec3(specular, specular, specular);
-                let _diffuse = material.color;
-=======
                 // let specular = 1. - material.roughness;
                 let specular = 0.1;
                 let specular = material.get_specular();
                 let diffuse = material.get_diffuse();
->>>>>>> caa6f867
                 let specular = glm::vec3(0.1, 0.1, 0.1);
                 let diffuse = glm::vec3(0.5, 0.5, 0.5);
                 let p_r = vec![
